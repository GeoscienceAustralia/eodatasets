#!/usr/bin/env python

from posixpath import join as ppjoin, basename as pbasename
from pathlib import Path
import h5py
from rasterio.crs import CRS
from affine import Affine
from eodatasets3 import DatasetAssembler, images, utils
import eodatasets3.wagl
from eodatasets3.serialise import loads_yaml
from wagl.hdf5 import find
<<<<<<< HEAD
from wagl.data import write_img
from boltons.iterutils import get_path


=======
from datetime import datetime
from rasterio.enums import Resampling
import os
from shutil import copyfile
from boltons.iterutils import get_path

INDIR = Path("/g/data/up71/projects/index-testing-wagl/wagl/workdir/batchid-48b378b0f0/jobid-c59136/LC08_L1TP_099080_20160613_20180203_01_T1.tar.ARD/LC80990802016165LGN02")
WAGL_FNAME = Path("LC80990802016165LGN02.wagl.h5")
GROUP_PATH = "/LC80990802016165LGN02/RES-GROUP-1/STANDARDISED-PRODUCTS"
>>>>>>> 6f6b0b51
GDAL_H5_FMT = 'HDF5:"{filename}":/{dataset_pathname}'


def package_non_standard(outdir, granule):
    """
    yaml creator for the ard pipeline.
    Purely for demonstration purposes only.
    Can easily be expanded to include other datasets.

    A lot of the metadata such as date, can be extracted from the yaml
    doc contained within the HDF5 file at the following path:

    [/<granule_id>/METADATA/CURRENT]
    """

<<<<<<< HEAD
    outdir = Path(outdir)
    out_fname = Path(str(granule.wagl_hdf5).replace("wagl.h5", "yaml"))

    with DatasetAssembler(metadata_path=out_fname, naming_conventions="dea") as da:
        level1 = granule.source_level1_metadata
        da.add_source_dataset(level1, auto_inherit_properties=True)
        da.product_family = "ard"
        da.producer = "ga.gov.au"

        with h5py.File(granule.wagl_hdf5, "r") as fid:
            img_paths = [ppjoin(fid.name, pth) for pth in find(fid, "IMAGE")]
            granule_group = fid[granule.name]

            try:
                wagl_path, *ancil_paths = [
                    pth
                    for pth in (
                        eodatasets3.wagl._find_h5_paths(granule_group, "SCALAR")
                    )
                    if "METADATA" in pth
                ]
            except ValueError:
                raise ValueError("No nbar metadata found in granule")

            [wagl_doc] = loads_yaml(granule_group[wagl_path][()])

            da.processed = get_path(wagl_doc, ("system_information", "time_processed"))

=======
    out_fname = Path(str(granule.wagl_hdf5).replace('wagl.h5', 'yaml'))

    with DatasetAssembler(metadata_path=out_fname, naming_conventions='dea') as da:
        level1 = granule.source_level1_metadata
        da.add_source_dataset(level1, auto_inherit_properties=True)
        da.product_family = 'ard'
        da.producer = 'ga.gov.au'

        with h5py.File(granule.wagl_hdf5, 'r') as fid:
            img_paths = [ppjoin(fid.name, pth) for pth in find(fid, 'IMAGE')]
            granule_group = fid[granule.name]
            #wagl_doc = eodatasets3.wagl._read_wagl_metadata(da, granule_group)

            try:
                wagl_path, *ancil_paths = [
                    pth
                    for pth in (eodatasets3.wagl._find_h5_paths(granule_group, "SCALAR"))
                    if "METADATA" in pth
                ]
            except ValueError:
                raise ValueError("No nbar metadata found in granule")

            [wagl_doc] = loads_yaml(granule_group[wagl_path][()])
 
            da.processed = get_path(wagl_doc, ("system_information", "time_processed"))

>>>>>>> 6f6b0b51
            org_collection_number = utils.get_collection_number(
                da.producer, da.properties["landsat:collection_number"]
            )

            da.dataset_version = f"{org_collection_number}.1.0"
            da.region_code = eodatasets3.wagl._extract_reference_code(da, granule.name)

            eodatasets3.wagl._read_gqa_doc(da, granule.gqa_doc)
            eodatasets3.wagl._read_fmask_doc(da, granule.fmask_doc)

<<<<<<< HEAD
            if granule.fmask_image:
                da.note_measurement(
                    "oa_fmask", granule.fmask_image, expand_valid_data=False,
=======
            if granule.fmask_image: 
                da.note_measurement(
                    "oa:fmask",
                    granule.fmask_image,
                    expand_valid_data=False,
>>>>>>> 6f6b0b51
                )

            for pathname in img_paths:
                ds = fid[pathname]
                ds_path = Path(ds.name)

                if ds.dtype.name == 'bool':
                   continue
 
                # eodatasets internally uses this grid spec to group
                # image dataset
                grid_spec = images.GridSpec(
                    shape=ds.shape,
                    transform=Affine.from_gdal(*ds.attrs["geotransform"]),
                    crs=CRS.from_wkt(ds.attrs["crs_wkt"]),
                )

                # note; pathname here is only a relative pathname
                pathname = GDAL_H5_FMT.format(
                    filename=str(outdir.joinpath(granule.wagl_hdf5)),
<<<<<<< HEAD
                    dataset_pathname=pathname,
                )

                # product group name; lambertian, nbar, nbart, oa
                if "STANDARDISED-PRODUCTS" in str(ds_path):
                    product_group = ds_path.parent.name
                else:
                    product_group = "oa"

                # spatial resolution group
                # used to separate measurements with the same name
                resolution_group = "rg{}".format(ds_path.parts[2].split("-")[-1])

                measurement_name = (
                    "_".join(
                        [
                            resolution_group,
                            product_group,
                            ds.attrs.get("alias", ds_path.name),
                        ]
                    )
                    .replace("-", "_")
                    .lower()
                )  # we don't wan't hyphens in odc land

                # include this band in defining the valid data bounds?
                include = True if "nbart" in measurement_name else False

                # this method will not give as the transform and crs and eodatasets will complain later
                # TODO: raise an issue on github for eodatasets
                # da.note_measurement(
                #     measurement_name,
                #     pathname,
                #     expand_valid_data=False,
                # )

                no_data = ds.attrs.get("no_data_value")
                if no_data is None:
                    no_data = float("nan")

                # if we are of type bool, we'll have to convert just for GDAL
                if ds.dtype.name == "bool":
                    img_out_fname = outdir.joinpath("{}.tif".format(measurement_name))
                    kwargs = {
                        "driver": "GTiff",
                        "geobox": GriddedGeoBox.from_dataset(ds),
                        "nodata": no_data,
                        "options": {
                            "compress": "deflate",
                            "zlevel": 4,
                            "blockxsize": ds.chunks[1],
                            "blockysize": ds.chunks[0],
                            "tiled": "yes",
                        }
                    write_img(ds, img_out_fname, **kwargs)
                    da.note_measurement(
                        measurement_name,
                        img_out_fname,
                        expand_valid_data=include
                    )
                else:
                    # work around as note_measurement doesn't allow us to specify the gridspec
                    da._measurements.record_image(
                        measurement_name,
                        grid_spec,
                        pathname,
                        ds[:],
                        nodata=no_data,
                        expand_valid_data=include,
                    )

=======
                    dataset_pathname=pathname
                )

                # just for this example, so we insert nbar_blue
                # otherwise we'll get duplicates if just using blue
                # something can be done for the other datasets
                parent = pbasename(ds.parent.name)

                # Get spatial resolution
                resolution = Path(ds.parent.name).parts[2]
                resolution = "rg{}".format(resolution.split("-")[-1])
 
                measurement_name = "_".join(
                    [
                        resolution,
                        parent,
                        ds.attrs.get('alias', pbasename(ds.name)),
                    ]
                ).replace('-', '_').lower()  # we don't wan't hyphens in odc land
                print(measurement_name)

                # include this band in defining the valid data bounds?
                include = True if 'nbart' in measurement_name else False

                # this method will not give as the transform and crs and eodatasets will complain later
                # TODO: raise an issue on github for eodatasets
                # da.note_measurement(
                #     measurement_name,
                #     pathname,
                #     expand_valid_data=False,
                # )

                no_data = ds.attrs.get('no_data_value')
                if no_data is None:
                    no_data = float('nan')

                # work around as note_measurement doesn't allow us to specify the gridspec
                da._measurements.record_image(
                    measurement_name,
                    grid_spec,
                    pathname,
                    ds[:],
                    nodata=no_data,
                    expand_valid_data=include
                )

>>>>>>> 6f6b0b51
        # the longest part here is generating the valid data bounds vector
        # landsat 7 post SLC-OFF can take a really long time
        da.done()<|MERGE_RESOLUTION|>--- conflicted
+++ resolved
@@ -9,22 +9,11 @@
 import eodatasets3.wagl
 from eodatasets3.serialise import loads_yaml
 from wagl.hdf5 import find
-<<<<<<< HEAD
+
 from wagl.data import write_img
 from boltons.iterutils import get_path
 
 
-=======
-from datetime import datetime
-from rasterio.enums import Resampling
-import os
-from shutil import copyfile
-from boltons.iterutils import get_path
-
-INDIR = Path("/g/data/up71/projects/index-testing-wagl/wagl/workdir/batchid-48b378b0f0/jobid-c59136/LC08_L1TP_099080_20160613_20180203_01_T1.tar.ARD/LC80990802016165LGN02")
-WAGL_FNAME = Path("LC80990802016165LGN02.wagl.h5")
-GROUP_PATH = "/LC80990802016165LGN02/RES-GROUP-1/STANDARDISED-PRODUCTS"
->>>>>>> 6f6b0b51
 GDAL_H5_FMT = 'HDF5:"{filename}":/{dataset_pathname}'
 
 
@@ -40,7 +29,7 @@
     [/<granule_id>/METADATA/CURRENT]
     """
 
-<<<<<<< HEAD
+
     outdir = Path(outdir)
     out_fname = Path(str(granule.wagl_hdf5).replace("wagl.h5", "yaml"))
 
@@ -69,34 +58,6 @@
 
             da.processed = get_path(wagl_doc, ("system_information", "time_processed"))
 
-=======
-    out_fname = Path(str(granule.wagl_hdf5).replace('wagl.h5', 'yaml'))
-
-    with DatasetAssembler(metadata_path=out_fname, naming_conventions='dea') as da:
-        level1 = granule.source_level1_metadata
-        da.add_source_dataset(level1, auto_inherit_properties=True)
-        da.product_family = 'ard'
-        da.producer = 'ga.gov.au'
-
-        with h5py.File(granule.wagl_hdf5, 'r') as fid:
-            img_paths = [ppjoin(fid.name, pth) for pth in find(fid, 'IMAGE')]
-            granule_group = fid[granule.name]
-            #wagl_doc = eodatasets3.wagl._read_wagl_metadata(da, granule_group)
-
-            try:
-                wagl_path, *ancil_paths = [
-                    pth
-                    for pth in (eodatasets3.wagl._find_h5_paths(granule_group, "SCALAR"))
-                    if "METADATA" in pth
-                ]
-            except ValueError:
-                raise ValueError("No nbar metadata found in granule")
-
-            [wagl_doc] = loads_yaml(granule_group[wagl_path][()])
- 
-            da.processed = get_path(wagl_doc, ("system_information", "time_processed"))
-
->>>>>>> 6f6b0b51
             org_collection_number = utils.get_collection_number(
                 da.producer, da.properties["landsat:collection_number"]
             )
@@ -107,17 +68,9 @@
             eodatasets3.wagl._read_gqa_doc(da, granule.gqa_doc)
             eodatasets3.wagl._read_fmask_doc(da, granule.fmask_doc)
 
-<<<<<<< HEAD
             if granule.fmask_image:
                 da.note_measurement(
                     "oa_fmask", granule.fmask_image, expand_valid_data=False,
-=======
-            if granule.fmask_image: 
-                da.note_measurement(
-                    "oa:fmask",
-                    granule.fmask_image,
-                    expand_valid_data=False,
->>>>>>> 6f6b0b51
                 )
 
             for pathname in img_paths:
@@ -138,7 +91,6 @@
                 # note; pathname here is only a relative pathname
                 pathname = GDAL_H5_FMT.format(
                     filename=str(outdir.joinpath(granule.wagl_hdf5)),
-<<<<<<< HEAD
                     dataset_pathname=pathname,
                 )
 
@@ -210,54 +162,6 @@
                         expand_valid_data=include,
                     )
 
-=======
-                    dataset_pathname=pathname
-                )
-
-                # just for this example, so we insert nbar_blue
-                # otherwise we'll get duplicates if just using blue
-                # something can be done for the other datasets
-                parent = pbasename(ds.parent.name)
-
-                # Get spatial resolution
-                resolution = Path(ds.parent.name).parts[2]
-                resolution = "rg{}".format(resolution.split("-")[-1])
- 
-                measurement_name = "_".join(
-                    [
-                        resolution,
-                        parent,
-                        ds.attrs.get('alias', pbasename(ds.name)),
-                    ]
-                ).replace('-', '_').lower()  # we don't wan't hyphens in odc land
-                print(measurement_name)
-
-                # include this band in defining the valid data bounds?
-                include = True if 'nbart' in measurement_name else False
-
-                # this method will not give as the transform and crs and eodatasets will complain later
-                # TODO: raise an issue on github for eodatasets
-                # da.note_measurement(
-                #     measurement_name,
-                #     pathname,
-                #     expand_valid_data=False,
-                # )
-
-                no_data = ds.attrs.get('no_data_value')
-                if no_data is None:
-                    no_data = float('nan')
-
-                # work around as note_measurement doesn't allow us to specify the gridspec
-                da._measurements.record_image(
-                    measurement_name,
-                    grid_spec,
-                    pathname,
-                    ds[:],
-                    nodata=no_data,
-                    expand_valid_data=include
-                )
-
->>>>>>> 6f6b0b51
         # the longest part here is generating the valid data bounds vector
         # landsat 7 post SLC-OFF can take a really long time
         da.done()